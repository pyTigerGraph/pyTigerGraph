# pyTigerGraph

pyTigerGraph is a Python package for connecting to TigerGraph databases. Check out the extended docs [here](https://parkererickson.github.io/pyTigerGraph/)

## Getting Started
To download pyTigerGraph, simply run:
```pip3 install pyTigerGraph```
Once the package installs, you can import it and instantiate a connection to your database:
```py
import pyTigerGraph as tg

conn = tg.TigerGraphConnection(host="<hostname>", graphname="<graph_name>", username="<username>", password="<password>", apiToken="<api_token>")
```
If your database is not using the standard ports (or they are mapped), you can use the following arguments to specify those:
- restppPort (default 9000): [REST++ API port](https://docs.tigergraph.com/dev/restpp-api/restpp-requests)
- gsPort (default: 14240): [GraphStudio port](https://docs.tigergraph.com/ui/graphstudio/overview#TigerGraphGraphStudioUIGuide-GraphStudioOn-Premises)

For example, in case of using a local virtual machine with the ports mapped:
```py
conn = tg.TigerGraphConnection(host="localhost", restppPort=25900, gsPort=25240, graphname="MyGraph", username="tigergraph", password="tigergraph", apiToken="2aa016d747ede9gg6da3drslm98srfoj")
```

<<<<<<< HEAD
## Authentication

If [user authentication](https://docs.tigergraph.com/admin/admin-guide/user-access-management/user-privileges-and-authentication#enabling-and-using-user-authentication) is enabled
in the TigerGraph database, then `username` and `password` need to be specified when the connection is established.
If you already have an API authorization token, specify that one as well. Alternatively, if you know a
[secret](https://docs.tigergraph.com/admin/admin-guide/user-access-management/user-privileges-and-authentication#create-show-drop-secret) (created previously in the database),
you can request a token via the [getToken](#getToken) function and use it during the session.

If user authentication is not enabled, then username, password and authorization token are not used (i.e. the database is insecure). This is only acceptable in case of development
or study environments.

The username and password default to the TigerGraph default username and password, which are _tigergraph_.
If user authentication is enabled, the tigergraph user's password can't be tigergraph, so a different one must be selected.
Furthermore, it is recommended not to use the _tigergraph_ user for anything other than system administration.
Instead, [create additional users](https://docs.tigergraph.com/admin/admin-guide/user-access-management/user-privileges-and-authentication#creating-and-managing-users) and
grant them the [appropriate privileges through roles](https://docs.tigergraph.com/admin/admin-guide/user-access-management/user-privileges-and-authentication#roles-and-privileges),
then use those users to access the database.

# The functions

Common arguments used in methods:
- `vertexType`, `sourceVertexType`, `targetVertexType`: The name of a vertex type in the graph. Use [`getVertexTypes`](#getVertexTypes) to fetch the list of vertex types currently in the graph.
- `vertexId`, `sourceVertexId`, `targetVertexId`: The primary ID of a vertex instance (of the appropriate data type).
- `edgeType`: The name of the edge type in the graph. Use [`getEdgeTypes`](#getEdgeTypes) to fetch the list of edge types currently in the graph.

<table border="0" width="100%">
<tr valign="top">
<td width="25%">

**Schema related functions**
- [getSchema](#getSchema)
- [getUDTs](#getUDTs)
- [getUDT](#getUDT)
- [upsertData](#upsertData)

**Query related functions**
- [runInstalledQuery](#runInstalledQuery)
- [runInterpretedQuery](#runInterpretedQuery)

</td>
<td width="25%">

**Vertex related functions**
- [getVertexTypes](#getVertexTypes)
- [getVertexType](#getVertexType)
- [getVertexCount](#getVertexCount)
- [upsertVertex](#upsertVertex)
- [upsertVertices](#upsertVertices)
- [getVertices](#getVertices)
- [getVerticesById](#getVerticesById)
- [getVertexStats](#getVertexStats)
- [delVertices](#delVertices)
- [delVerticesById](#delVerticesById)

</td>
<td width="25%">

**Edge related functions**
- [getEdgeTypes](#getEdgeTypes)
- [getEdgeType](#getEdgeType)
- [getEdgeSourceVertexType](#getedgesourcevertextype)
- [getEdgeTargetVertexType](#getedgetargetvertextype)
- [isDirected](#isdirected)
- [getReverseEdge](#getreverseedge)
- [getEdgeCount](#getEdgeCount)
- [upsertEdge](#upsertEdge)
- [upsertEdges](#upsertEdges)
- [getEdges](#getEdges)
- [getEdgesByType](#getedgesbytype)
- [getEdgeStats](#getEdgeStats)
- [delEdges](#delEdges)

</td>
<td width="25%">

**Token management**
- [getToken](#getToken)
- [refreshToken](#refreshToken)
- [deleteToken](#deleteToken)

**Other functions**
- [echo](#echo)
- [getEndpoints](#getEndpoints)
- [getStatistics](#getStatistics)
- [getVersion](#getVersion)
- [getVer](#getVer)
- [getLicenseInfo](#getLicenseInfo)

</td>
</tr>
</table>

## Schema related functions

### getSchema
`getSchema(udts=True, force=False)`

Retrieves the schema (all vertex and edge type and - if not disabled - the User Defined Type details) of the graph.

Note: The graph schema details are chached (after the first direct or indirect call to `getSchema()`) to speed up metadata handling. Force refresh of schema details when neccesary.

Arguments:
- `udts`: If `True`, calls `_getUDTs()`, i.e. includes User Defined Types in the schema details.
- `force`: If `True`, retrieves the schema details again, otherwise returns a cached copy of the schema details (if they were already fetched previously).

Documentation: [GET /gsqlserver/gsql/schema](https://docs.tigergraph.com/dev/restpp-api/built-in-endpoints#get-the-graph-schema-get-gsql-schema)

### getUDTs
`getUDTs()`

Returns the list of User Defined Types (names only).

### getUDT
`getUDT(udtName)`

Returns the details of a specific User Defined Type.

### upsertData
`upsertData(data)`

Upserts data (vertices and edges) from a JSON document or equivalent object structure.

Documentation: [POST /graph](https://docs.tigergraph.com/dev/restpp-api/built-in-endpoints#post-graph-graph_name-upsert-the-given-data)

## Vertex related functions

### getVertexTypes
`getVertexTypes(force=False)`

Returns the list of vertex type names of the graph.

Note: The graph details are chached (after the first direct or indirect call to `getSchema()`) to speed up metadata handling. Force refresh of schema details when neccesary.

Arguments:
- `force`: If `True`, retrieves the schema details again, otherwise returns a cached copy of the vertex type details (if they were already fetched previously).

Returns the list of vertex type names of the graph.

### getVertexType
`getVertexType(vertexType, force=False)`

Returns the details of the specified vertex type.

Note: The graph details are chached (after the first direct or indirect call to `getSchema()`) to speed up metadata handling. Force refresh of schema details when neccesary.

Arguments:
- `vertexType`: The name of of the vertex type.
- `force`: If `True`, retrieves the schema details again, otherwise returns a cached copy of the vertex type details (if they were already fetched previously).

### getVertexCount
`getVertexCount(vertexType, where="")`

Return the number of vertices.

Arguments:
- [`where`](https://docs.tigergraph.com/dev/restpp-api/built-in-endpoints#filter): Comma separated list of conditions that are all applied on each vertex' attributes.
    The conditions are in [logical conjunction](https://en.wikipedia.org/wiki/Logical_conjunction) (i.e. they are "AND'ed" together).

Uses:
- If `vertexType` = "*": vertex count of all vertex types (`where` cannot be specified in this case)
- If `vertexType` is specified only: vertex count of the given type
- If `vertexType` and `where` are specified: vertex count of the given type after filtered by `where` condition(s)

See [documentation](https://docs.tigergraph.com/dev/restpp-api/built-in-endpoints#filter) for valid values of `where` condition.

Returns a dictionary of `<vertex_type>: <vertex_count>` pairs.

Documentation: [GET /graph/{graph_name}/vertices](https://docs.tigergraph.com/dev/restpp-api/built-in-endpoints#get-graph-graph_name-vertices) and
[POST /builtins](https://docs.tigergraph.com/dev/restpp-api/built-in-endpoints#stat_vertex_number)

### upsertVertex
`upsertVertex(vertexType, vertexId, attributes=None)`

Upserts a vertex.

Data is upserted:
- If vertex is not yet present in graph, it will be created.
- If it's already in the graph, its attributes are updated with the values specified in the request. An optional [operator](https://docs.tigergraph.com/dev/restpp-api/built-in-endpoints#post-graph-graph_name-upsert-the-given-data) controls how the attributes are updated.

The `attributes` argument is expected to be a dictionary in this format:

```python
{<attribute_name>, <attribute_value>|(<attribute_name>, <operator>), …}
```

Example:

```python
{"name": "Thorin", "points": (10, "+"), "bestScore": (67, "max")}
```

Returns a single number of accepted (successfully upserted) vertices (0 or 1).

Documentation: [POST /graph](https://docs.tigergraph.com/dev/restpp-api/built-in-endpoints#post-graph-graph_name-upsert-the-given-data        )

### upsertVertices
`upsertVertices(vertexType, vertices)`

Upserts multiple vertices (of the same type).

See the description of `upsertVertex` for generic information.

The `vertices` argument is expected to be a list of tuples in this format:
```python
[
  (<vertex_id>, {<attribute_name>, <attribute_value>|(<attribute_name>, <operator>), …}),
  ⋮
]
```

Example:
```python
[
   (2, {"name": "Balin", "points": (10, "+"), "bestScore": (67, "max")}),
   (3, {"name": "Dwalin", "points": (7, "+"), "bestScore": (35, "max")}),
]
```

Returns a single number of accepted (successfully upserted) vertices (0 or positive integer).

Documentation: [POST /graph](https://docs.tigergraph.com/dev/restpp-api/built-in-endpoints#post-graph-graph_name-upsert-the-given-data        )

### getVertices
`getVertices(vertexType, select="", where="", limit="", sort="", timeout=0)`

Retrieves vertices of the given vertex type.

Arguments:
- [`select`](https://docs.tigergraph.com/dev/restpp-api/built-in-endpoints#select): Comma separated list of vertex attributes to be retrieved or omitted.
- [`where`](https://docs.tigergraph.com/dev/restpp-api/built-in-endpoints#filter): Comma separated list of conditions that are all applied on each vertex' attributes.
    The conditions are in [logical conjunction](https://en.wikipedia.org/wiki/Logical_conjunction) (i.e. they are "AND'ed" together).
- [`limit`](https://docs.tigergraph.com/dev/restpp-api/built-in-endpoints#limit): Maximum number of vertex instances to be returned (after sorting).
- [`sort`](https://docs.tigergraph.com/dev/restpp-api/built-in-endpoints#sort): Comma separated list of attributes the results should be sorted by.

Note: The primary ID of a vertex instance is **NOT** an attribute, thus cannot be used in above arguments.
      Use [`getVerticesById`](#getVerticesById) if you need to retrieve by vertex ID.

Documentation: [GET /graph/{graph_name}/vertices](https://docs.tigergraph.com/dev/restpp-api/built-in-endpoints#get-graph-graph_name-vertices)

### getVerticesById
`getVerticesById(vertexType, vertexIds)`

Retrieves vertices of the given vertex type, identified by their ID.

Arguments
- `vertexIds`: A single vertex ID or a list of vertex IDs.

Documentation: [GET /graph/{graph_name}/vertices](https://docs.tigergraph.com/dev/restpp-api/built-in-endpoints#get-graph-graph_name-vertices)

### getVertexStats
`getVertexStats(vertexTypes, skipNA=False)`

Returns vertex attribute statistics.

Arguments:
- `vertexTypes`: A single vertex type name or a list of vertex types names or '*' for all vertex types.
- `skipNA`:     Skip those <u>n</u>on-<u>a</u>pplicable vertices that do not have attributes or none of their attributes have statistics gathered.

Documentation: [POST /builtins](https://docs.tigergraph.com/dev/restpp-api/built-in-endpoints#stat_vertex_attr)

### delVertices
`delVertices(vertexType, where="", limit="", sort="", permanent=False, timeout=0)`

Deletes vertices from graph.

Arguments:
- [`where`](https://docs.tigergraph.com/dev/restpp-api/built-in-endpoints#filter): Comma separated list of conditions that are all applied on each vertex' attributes.
    The conditions are in [logical conjunction](https://en.wikipedia.org/wiki/Logical_conjunction) (i.e. they are "AND'ed" together).
- [`limit`](https://docs.tigergraph.com/dev/restpp-api/built-in-endpoints#limit): Maximum number of vertex instances to be returned (after sorting). _Must_ be used with `sort`.
- [`sort`](https://docs.tigergraph.com/dev/restpp-api/built-in-endpoints#sort): Comma separated list of attributes the results should be sorted by. _Must_ be user with `limit`.
- `permanent`: If true, the deleted vertex IDs can never be inserted back, unless the graph is dropped or the graph store is cleared.
- `timeout`: Time allowed for successful execution (0 = no limit, default).

Note: The primary ID of a vertex instance is **NOT** an attribute, thus cannot be used in above arguments.
      Use [`delVerticesById`](#delVerticesById) if you need to delete by vertex ID.

Returns a single number of vertices deleted.

Documentation: [DELETE /graph/{graph_name}/vertices](https://docs.tigergraph.com/dev/restpp-api/built-in-endpoints#delete-graph-graph_name-vertices)

### delVerticesById
`delVerticesById(vertexType, vertexIds, permanent=False, timeout=0)`

Deletes vertices from graph identified by their ID.

Arguments:
- `vertexIds`: A single vertex ID or a list of vertex IDs.
- `permanent`: If true, the deleted vertex IDs can never be inserted back, unless the graph is dropped or the graph store is cleared.
- `timeout`: Time allowed for successful execution (0 = no limit, default).

Returns a single number of vertices deleted.

Documentation: [DELETE /graph/{graph_name}/vertices](https://docs.tigergraph.com/dev/restpp-api/built-in-endpoints#delete-graph-graph_name-vertices)

## Edge related functions

### getEdgeTypes
`getEdgeTypes(force=False)`

Returns the list of edge type names of the graph.

Note: The graph details are chached (after the first direct or indirect call to `getSchema()`) to speed up metadata handling. Force refresh of schema details when neccesary.

Arguments:
- `force`: If `True`, retrieves the schema details again, otherwise returns a cached copy of the edge type details (if they were already fetched previously).

Returns the list of edge type names of the graph.

### getEdgeType
`getEdgeType(edgeType, force=False)`

Returns the details of the specified edge type.

Note: The graph details are chached (after the first direct or indirect call to `getSchema()`) to speed up metadata handling. Force refresh of schema details when neccesary.

Arguments:
- `edgeType`: The name of of the edge type.
- `force`: If `True`, retrieves the schema details again, otherwise returns a cached copy of the edge type details (if they were already fetched previously).

### getEdgeSourceVertexType
`getEdgeSourceVertexType(edgeType)`

Returns the type of the edge type's source vertex.
        
Arguments:
- `edgeType`: The name of the edge type.

### getEdgeTargetVertexType
`getEdgeTargetVertexType(edgeType)`

Returns the type of the edge type's target vertex.
        
Arguments:
- `edgeType`: The name of the edge type.

### isDirected
`isDirected(edgeType)`

Is the specified edge type directed?

Arguments:
- `edgeType`: The name of the edge type.

### getReverseEdge
`getReverseEdge(edgeType)`

Returns the name of the reverse edge of the specified edge type, if applicable.

Arguments:
- `edgeType`: The name of the edge type.

### getEdgeCount
`getEdgeCount(sourceVertexType=None, sourceVertexId=None, edgeType=None, targetVertexType=None, targetVertexId=None, where="")`

Returns the number of edges.

Arguments:
- [`where`](https://docs.tigergraph.com/dev/restpp-api/built-in-endpoints#filter): Comma separated list of conditions that are all applied on each edge's attributes.
    The conditions are in [logical conjunction](https://en.wikipedia.org/wiki/Logical_conjunction) (i.e. they are "AND'ed" together).

Uses:
- If `edgeType` = "*": edge count of all edge types (no other arguments can be specified in this case).
- If `edgeType` is specified only: edge count of the given edge type.
- If `sourceVertexType`, `edgeType`, `targetVertexType` are specified: edge count of the given edge type between source and target vertex types.
- If `sourceVertexType`, `sourceVertexId` are specified: edge count of all edge types from the given vertex instance.
- If `sourceVertexType`, `sourceVertexId`, `edgeType` are specified: edge count of all edge types from the given vertex instance.
- If `sourceVertexType`, `sourceVertexId`, `edgeType`, `where` are specified: the edge count of the given edge type after filtered by `where` condition.

If `targetVertexId` is specified, then `targetVertexType` must also be specified.
If `targetVertexType` is specified, then `edgeType` must also be specified.

Returns a dictionary of `<edge_type>: <edge_count>` pairs.

Documentation: [GET /graph/{graph_name}/edges](https://docs.tigergraph.com/dev/restpp-api/built-in-endpoints#get-graph-graph_name-edges) and
               [POST /builtins](https://docs.tigergraph.com/dev/restpp-api/built-in-endpoints#stat_edge_number)

### upsertEdge
`upsertEdge(sourceVertexType, sourceVertexId, edgeType, targetVertexType, targetVertexId, attributes={})`

Upserts an edge.

Data is upserted:
- If edge is not yet present in graph, it will be created (see special case below).
- If it's already in the graph, it is updated with the values specified in the request. An optional [operator](https://docs.tigergraph.com/dev/restpp-api/built-in-endpoints#post-graph-graph_name-upsert-the-given-data) controls how the attributes are updated.

The `attributes` argument is expected to be a dictionary in this format:
```python
{<attribute_name>, <attribute_value>|(<attribute_name>, <operator>), …}
```

Example:
```python
{"visits": (1482, "+"), "max_duration": (371, "max")}
```

Returns a single number of accepted (successfully upserted) edges (0 or 1).

Note: If operator is "vertex_must_exist" then edge will only be created if both vertex exists in graph.
      Otherwise missing vertices are created with the new edge.

Documentation: [POST /graph](https://docs.tigergraph.com/dev/restpp-api/built-in-endpoints#post-graph-graph_name-upsert-the-given-data        )

### upsertEdges
`upsertEdges(sourceVertexType, edgeType, targetVertexType, edges)`

Upserts multiple edges (of the same type).

See the description of `upsertEdge` for generic information.

The `edges` argument is expected to be a list in of tuples in this format:
```python
[
  (<source_vertex_id>, <target_vertex_id>, {<attribute_name>: <attribute_value>|(<attribute_name>, <operator>), …})
  ⋮
]
```

Example:
```python
[
  (17, "home_page", {"visits": (35, "+"), "max_duration": (93, "max")}),
  (42, "search", {"visits": (17, "+"), "max_duration": (41, "max")}),
]
```

Returns a single number of accepted (successfully upserted) edges (0 or positive integer).

Documentation: [POST /graph](https://docs.tigergraph.com/dev/restpp-api/built-in-endpoints#post-graph-graph_name-upsert-the-given-data        )

### getEdges
`getEdges(sourceVertexType, sourceVertexId, edgeType=None, targetVertexType=None, targetVertexId=None, select="", where="", limit="", sort="", timeout=0)`

Retrieves edges of the given edge type originating from a specific source vertex.

Only `sourceVertexType` and `sourceVertexId` are required.
If `targetVertexId` is specified, then `targetVertexType` must also be specified.
If `targetVertexType` is specified, then `edgeType` must also be specified.

Arguments:
- [`select`](https://docs.tigergraph.com/dev/restpp-api/built-in-endpoints#select): Comma separated list of edge attributes to be retrieved or omitted.
- [`where`](https://docs.tigergraph.com/dev/restpp-api/built-in-endpoints#filter): Comma separated list of conditions that are all applied on each edge's attributes.
    The conditions are in [logical conjunction](https://en.wikipedia.org/wiki/Logical_conjunction) (i.e. they are "AND'ed" together).
- [`limit`](https://docs.tigergraph.com/dev/restpp-api/built-in-endpoints#limit): Maximum number of edge instances to be returned (after sorting).
- [`sort`](https://docs.tigergraph.com/dev/restpp-api/built-in-endpoints#sort): Comma separated list of attributes the results should be sorted by.

Documentation: [GET /graph/{graph_name}/vertices](https://docs.tigergraph.com/dev/restpp-api/built-in-endpoints#get-graph-graph_name-vertices)

### getEdgesByType
`getEdgesByType(edgeType)`

Retrieves edges of the given edge type regardless the source vertex.
        
Note: Edge attributes are not currently returned.
        
Arguments:
- `edgeType`: The name of the edge type.

### getEdgeStats
`getEdgeStats(edgeTypes, skipNA=False)`

Returns edge attribute statistics.

Arguments:
- `edgeTypes`: A single edge type name or a list of edges types names or '*' for all edges types.
- `skipNA`:    Skip those <u>n</u>on-<u>a</u>pplicable edges that do not have attributes or none of their attributes have statistics gathered.

Documentation: [POST /builtins](https://docs.tigergraph.com/dev/restpp-api/built-in-endpoints#stat_edge_attr)

### delEdges
`delEdges(sourceVertexType, sourceVertexId, edgeType=None, targetVertexType=None, targetVertexId=None, where="", limit="", sort="", timeout=0)`

Deletes edges from the graph.

Only `sourceVertexType` and `sourceVertexId` are required.
If `targetVertexId` is specified, then `targetVertexType` must also be specified.
If `targetVertexType` is specified, then `edgeType` must also be specified.

Arguments:
- [`where`](https://docs.tigergraph.com/dev/restpp-api/built-in-endpoints#filter): Comma separated list of conditions that are all applied on each edge's attributes.
    The conditions are in [logical conjunction](https://en.wikipedia.org/wiki/Logical_conjunction) (i.e. they are "AND'ed" together).
- [`limit`](https://docs.tigergraph.com/dev/restpp-api/built-in-endpoints#limit): Maximum number of edge instances to be returned (after sorting).
- [`sort`](https://docs.tigergraph.com/dev/restpp-api/built-in-endpoints#sort): Comma separated list of attributes the results should be sorted by.
- `timeout`: Time allowed for successful execution (0 = no limit, default).

Returns a dictionary of `<edge_type>: <deleted_edge_count>` pairs.

Documentation: [DELETE /graph/{/graph_name}/edges](https://docs.tigergraph.com/dev/restpp-api/built-in-endpoints#delete-graph-graph_name-edges)

## Query related functions

### runInstalledQuery
`runInstalledQuery(queryName, params=None, timeout=16000, sizeLimit=32000000)`

Runs an installed query.

The query must be already created and installed in the graph.
Use [`getEndpoints(dynamic=True)`](#getEndpoints) or GraphStudio to find out the generated endpoint URL of the query, but only the query name needs to be specified here.

Arguments:
- `params`:    A string of `param1=value1&param2=value2` format or a dictionary.
- `timeout`:   Maximum duration for successful query execution.
- `sizeLimit`: Maximum size of response (in bytes).

Documentation: [POST /query/{graph_name}/<query_name>](https://docs.tigergraph.com/dev/gsql-ref/querying/query-operations#running-a-query)

### runInterpretedQuery
`runInterpretedQuery(queryText, params=None)`

Runs an interpreted query.

You must provide the query text in this format:
```
INTERPRET QUERY (<params>) FOR GRAPH <graph_name> {
   <statements>
}'
```

Arguments:
- `params`:    A string of `param1=value1&param2=value2` format or a dictionary.

Documentation: [POST /gsqlserver/interpreted_query](https://docs.tigergraph.com/dev/restpp-api/built-in-endpoints#post-gsqlserver-interpreted_query-run-an-interpreted-query)

## Token management

### getToken
`getToken(secret, setToken=True, lifetime=None)`

Requests an authorisation token.

This function returns a token only if [REST++ authentication is enabled](https://docs.tigergraph.com/admin/admin-guide/user-access-management/user-privileges-and-authentication#rest-authentication).
If not, an exception will be raised.

Arguments:
- `secret`: The secret (string) generated in GSQL using [`CREATE SECRET`](https://docs.tigergraph.com/admin/admin-guide/user-access-management/user-privileges-and-authentication#create-show-drop-secret).
- `setToken`: Set the connection's API token to the new value (default: `True`).
- `lifetime`: Duration of token validity (in secs, default 30 days = 2,592,000 secs).

Returns a tuple of `(<new_token>, <exporation_timestamp_unixtime>, <expiration_timestamp_ISO8601>)`. Return value can be ignored.

Note: expiration timestamp's time zone might be different from your computer's local time zone.

Documentation: [GET /requesttoken](https://docs.tigergraph.com/dev/restpp-api/restpp-requests#requesting-a-token-with-get-requesttoken)

### refreshToken
`refreshToken(secret, token=None, lifetime=2592000)`

Extends a token's lifetime.

This function works only if [REST++ authentication is enabled](https://docs.tigergraph.com/admin/admin-guide/user-access-management/user-privileges-and-authentication#rest-authentication).
If not, an exception will be raised.

Arguments:
- `secret`: The secret (string) generated in GSQL using [`CREATE SECRET`](https://docs.tigergraph.com/admin/admin-guide/user-access-management/user-privileges-and-authentication#create-show-drop-secret).
- `token`: The token requested earlier. If not specified, refreshes current connection's token.
- `lifetime`: Duration of token validity (in secs, default 30 days = 2,592,000 secs).

Returns a tuple of `(<token>, <exporation_timestamp_unixtime>, <expiration_timestamp_ISO8601>)`. Return value can be ignored.
Raises exception if specified token does not exists.

Note:
- New expiration timestamp will be _now + lifetime seconds_, **not** _current expiration timestamp + lifetime seconds_.
- Expiration timestamp's time zone might be different from your computer's local time zone.

Documentation: [PUT /requesttoken](https://docs.tigergraph.com/dev/restpp-api/restpp-requests#refreshing-tokens)

### deleteToken
`deleteToken(secret, token)`

Deletes a token.

This function works only if [REST++ authentication is enabled](https://docs.tigergraph.com/admin/admin-guide/user-access-management/user-privileges-and-authentication#rest-authentication).
If not, an exception will be raised.

Arguments:
- `secret`: The secret (string) generated in GSQL using [`CREATE SECRET`](https://docs.tigergraph.com/admin/admin-guide/user-access-management/user-privileges-and-authentication#create-show-drop-secret).
- `token`: The token requested earlier. If not specified, deletes current connection's token, so be careful.
- `skipNA`: Don't raise exception if specified token does not exist.

Returns `True` if deletion was successful or token did not exist but `skipNA` was `True`; raises exception otherwise.

Documentation: [DELETE /requesttoken](https://docs.tigergraph.com/dev/restpp-api/restpp-requests#deleting-tokens)

## Other functions

### echo
`echo()`

Pings the database.

Expected return value is "Hello GSQL"

Documentation: [GET /echo](https://docs.tigergraph.com/dev/restpp-api/built-in-endpoints#get-echo-and-post-echo) and [POST /echo](https://docs.tigergraph.com/dev/restpp-api/built-in-endpoints#get-echo-and-post-echo)

### getEndpoints
`getEndpoints(builtin=False, dynamic=False, static=False)`

Lists the REST++ endpoints and their parameters.

Arguments:
- `builtin`: TigerGraph provided REST++ endpoints.
- `dymamic`: Endpoints for user installed queries.
- `static`:  Static endpoints.

If none of the above arguments are specified, all endpoints are listed.
Documentation: [GET /endpoints](https://docs.tigergraph.com/dev/restpp-api/built-in-endpoints#get-endpoints)

### getStatistics
`getStatistics(seconds=10, segment=10)`

Arguments:
- `seconds`: The duration of statistic collection period (the last _n_ seconds before the function call).
- `segments`: The number of segments of the latency distribution (shown in results as LatencyPercentile). By default, segments is 10, meaning the percentile range 0-100% will be divided into ten equal segments: 0%-10%, 11%-20%, etc. Segments must be [1, 100].

Retrieves real-time query performance statistics over the given time period.

Documentation: [GET /statistics](https://docs.tigergraph.com/dev/restpp-api/built-in-endpoints#get-statistics)

### getVersion
`getVersion()`

Retrieves the git versions of all components of the system.

Documentation: [GET /version](https://docs.tigergraph.com/dev/restpp-api/built-in-endpoints#get-version)

### getVer
`getVer(component="product", full=False)`

Arguments:
- `component`: One of TigerGraph's components (e.g. product, gpe, gse).

Gets the version information of specific component.
=======
## Example Projects
>>>>>>> d2a03c7e

- [Connecting to TigerGraph Database with pyTigerGraph](https://colab.research.google.com/drive/1sYv3Jvc6KYsqC4D-Rxkvjh4iPnrp4rg7)

- [Predicting IPOs using Graph Convolutional Neural Networks](https://towardsdatascience.com/predicting-initial-public-offerings-using-graph-convolutional-neural-networks-42df5ce16006?source=friends_link&sk=17501f6534a0352951d118eb8b597599)

- [Using pyTigergraph With Plotly](https://colab.research.google.com/drive/1MwtdXlbxzUsVgiI2bv1U-QmV0r5ES_Q-)

- [TigerGraph to Tensorflow](https://colab.research.google.com/drive/1yXg1UTJynjLKmdCvVNm_ldvurTR6szGN)

- [Movie Prediction with Graph Convolutional Neural Networks](https://colab.research.google.com/drive/11tcL4KXXwY__TmUUTjOf6InFQMC-VsG6)

## Credits
pyTigerGraph was originally created by Parker Erickson, a Computer Science student at the University of Minnesota. Special thanks to contributors Jon Herke and Szilard Barany of TigerGraph. Read [this](CONTRIBUTING.md) to learn more about how you can contribute.<|MERGE_RESOLUTION|>--- conflicted
+++ resolved
@@ -20,641 +20,7 @@
 conn = tg.TigerGraphConnection(host="localhost", restppPort=25900, gsPort=25240, graphname="MyGraph", username="tigergraph", password="tigergraph", apiToken="2aa016d747ede9gg6da3drslm98srfoj")
 ```
 
-<<<<<<< HEAD
-## Authentication
-
-If [user authentication](https://docs.tigergraph.com/admin/admin-guide/user-access-management/user-privileges-and-authentication#enabling-and-using-user-authentication) is enabled
-in the TigerGraph database, then `username` and `password` need to be specified when the connection is established.
-If you already have an API authorization token, specify that one as well. Alternatively, if you know a
-[secret](https://docs.tigergraph.com/admin/admin-guide/user-access-management/user-privileges-and-authentication#create-show-drop-secret) (created previously in the database),
-you can request a token via the [getToken](#getToken) function and use it during the session.
-
-If user authentication is not enabled, then username, password and authorization token are not used (i.e. the database is insecure). This is only acceptable in case of development
-or study environments.
-
-The username and password default to the TigerGraph default username and password, which are _tigergraph_.
-If user authentication is enabled, the tigergraph user's password can't be tigergraph, so a different one must be selected.
-Furthermore, it is recommended not to use the _tigergraph_ user for anything other than system administration.
-Instead, [create additional users](https://docs.tigergraph.com/admin/admin-guide/user-access-management/user-privileges-and-authentication#creating-and-managing-users) and
-grant them the [appropriate privileges through roles](https://docs.tigergraph.com/admin/admin-guide/user-access-management/user-privileges-and-authentication#roles-and-privileges),
-then use those users to access the database.
-
-# The functions
-
-Common arguments used in methods:
-- `vertexType`, `sourceVertexType`, `targetVertexType`: The name of a vertex type in the graph. Use [`getVertexTypes`](#getVertexTypes) to fetch the list of vertex types currently in the graph.
-- `vertexId`, `sourceVertexId`, `targetVertexId`: The primary ID of a vertex instance (of the appropriate data type).
-- `edgeType`: The name of the edge type in the graph. Use [`getEdgeTypes`](#getEdgeTypes) to fetch the list of edge types currently in the graph.
-
-<table border="0" width="100%">
-<tr valign="top">
-<td width="25%">
-
-**Schema related functions**
-- [getSchema](#getSchema)
-- [getUDTs](#getUDTs)
-- [getUDT](#getUDT)
-- [upsertData](#upsertData)
-
-**Query related functions**
-- [runInstalledQuery](#runInstalledQuery)
-- [runInterpretedQuery](#runInterpretedQuery)
-
-</td>
-<td width="25%">
-
-**Vertex related functions**
-- [getVertexTypes](#getVertexTypes)
-- [getVertexType](#getVertexType)
-- [getVertexCount](#getVertexCount)
-- [upsertVertex](#upsertVertex)
-- [upsertVertices](#upsertVertices)
-- [getVertices](#getVertices)
-- [getVerticesById](#getVerticesById)
-- [getVertexStats](#getVertexStats)
-- [delVertices](#delVertices)
-- [delVerticesById](#delVerticesById)
-
-</td>
-<td width="25%">
-
-**Edge related functions**
-- [getEdgeTypes](#getEdgeTypes)
-- [getEdgeType](#getEdgeType)
-- [getEdgeSourceVertexType](#getedgesourcevertextype)
-- [getEdgeTargetVertexType](#getedgetargetvertextype)
-- [isDirected](#isdirected)
-- [getReverseEdge](#getreverseedge)
-- [getEdgeCount](#getEdgeCount)
-- [upsertEdge](#upsertEdge)
-- [upsertEdges](#upsertEdges)
-- [getEdges](#getEdges)
-- [getEdgesByType](#getedgesbytype)
-- [getEdgeStats](#getEdgeStats)
-- [delEdges](#delEdges)
-
-</td>
-<td width="25%">
-
-**Token management**
-- [getToken](#getToken)
-- [refreshToken](#refreshToken)
-- [deleteToken](#deleteToken)
-
-**Other functions**
-- [echo](#echo)
-- [getEndpoints](#getEndpoints)
-- [getStatistics](#getStatistics)
-- [getVersion](#getVersion)
-- [getVer](#getVer)
-- [getLicenseInfo](#getLicenseInfo)
-
-</td>
-</tr>
-</table>
-
-## Schema related functions
-
-### getSchema
-`getSchema(udts=True, force=False)`
-
-Retrieves the schema (all vertex and edge type and - if not disabled - the User Defined Type details) of the graph.
-
-Note: The graph schema details are chached (after the first direct or indirect call to `getSchema()`) to speed up metadata handling. Force refresh of schema details when neccesary.
-
-Arguments:
-- `udts`: If `True`, calls `_getUDTs()`, i.e. includes User Defined Types in the schema details.
-- `force`: If `True`, retrieves the schema details again, otherwise returns a cached copy of the schema details (if they were already fetched previously).
-
-Documentation: [GET /gsqlserver/gsql/schema](https://docs.tigergraph.com/dev/restpp-api/built-in-endpoints#get-the-graph-schema-get-gsql-schema)
-
-### getUDTs
-`getUDTs()`
-
-Returns the list of User Defined Types (names only).
-
-### getUDT
-`getUDT(udtName)`
-
-Returns the details of a specific User Defined Type.
-
-### upsertData
-`upsertData(data)`
-
-Upserts data (vertices and edges) from a JSON document or equivalent object structure.
-
-Documentation: [POST /graph](https://docs.tigergraph.com/dev/restpp-api/built-in-endpoints#post-graph-graph_name-upsert-the-given-data)
-
-## Vertex related functions
-
-### getVertexTypes
-`getVertexTypes(force=False)`
-
-Returns the list of vertex type names of the graph.
-
-Note: The graph details are chached (after the first direct or indirect call to `getSchema()`) to speed up metadata handling. Force refresh of schema details when neccesary.
-
-Arguments:
-- `force`: If `True`, retrieves the schema details again, otherwise returns a cached copy of the vertex type details (if they were already fetched previously).
-
-Returns the list of vertex type names of the graph.
-
-### getVertexType
-`getVertexType(vertexType, force=False)`
-
-Returns the details of the specified vertex type.
-
-Note: The graph details are chached (after the first direct or indirect call to `getSchema()`) to speed up metadata handling. Force refresh of schema details when neccesary.
-
-Arguments:
-- `vertexType`: The name of of the vertex type.
-- `force`: If `True`, retrieves the schema details again, otherwise returns a cached copy of the vertex type details (if they were already fetched previously).
-
-### getVertexCount
-`getVertexCount(vertexType, where="")`
-
-Return the number of vertices.
-
-Arguments:
-- [`where`](https://docs.tigergraph.com/dev/restpp-api/built-in-endpoints#filter): Comma separated list of conditions that are all applied on each vertex' attributes.
-    The conditions are in [logical conjunction](https://en.wikipedia.org/wiki/Logical_conjunction) (i.e. they are "AND'ed" together).
-
-Uses:
-- If `vertexType` = "*": vertex count of all vertex types (`where` cannot be specified in this case)
-- If `vertexType` is specified only: vertex count of the given type
-- If `vertexType` and `where` are specified: vertex count of the given type after filtered by `where` condition(s)
-
-See [documentation](https://docs.tigergraph.com/dev/restpp-api/built-in-endpoints#filter) for valid values of `where` condition.
-
-Returns a dictionary of `<vertex_type>: <vertex_count>` pairs.
-
-Documentation: [GET /graph/{graph_name}/vertices](https://docs.tigergraph.com/dev/restpp-api/built-in-endpoints#get-graph-graph_name-vertices) and
-[POST /builtins](https://docs.tigergraph.com/dev/restpp-api/built-in-endpoints#stat_vertex_number)
-
-### upsertVertex
-`upsertVertex(vertexType, vertexId, attributes=None)`
-
-Upserts a vertex.
-
-Data is upserted:
-- If vertex is not yet present in graph, it will be created.
-- If it's already in the graph, its attributes are updated with the values specified in the request. An optional [operator](https://docs.tigergraph.com/dev/restpp-api/built-in-endpoints#post-graph-graph_name-upsert-the-given-data) controls how the attributes are updated.
-
-The `attributes` argument is expected to be a dictionary in this format:
-
-```python
-{<attribute_name>, <attribute_value>|(<attribute_name>, <operator>), …}
-```
-
-Example:
-
-```python
-{"name": "Thorin", "points": (10, "+"), "bestScore": (67, "max")}
-```
-
-Returns a single number of accepted (successfully upserted) vertices (0 or 1).
-
-Documentation: [POST /graph](https://docs.tigergraph.com/dev/restpp-api/built-in-endpoints#post-graph-graph_name-upsert-the-given-data        )
-
-### upsertVertices
-`upsertVertices(vertexType, vertices)`
-
-Upserts multiple vertices (of the same type).
-
-See the description of `upsertVertex` for generic information.
-
-The `vertices` argument is expected to be a list of tuples in this format:
-```python
-[
-  (<vertex_id>, {<attribute_name>, <attribute_value>|(<attribute_name>, <operator>), …}),
-  ⋮
-]
-```
-
-Example:
-```python
-[
-   (2, {"name": "Balin", "points": (10, "+"), "bestScore": (67, "max")}),
-   (3, {"name": "Dwalin", "points": (7, "+"), "bestScore": (35, "max")}),
-]
-```
-
-Returns a single number of accepted (successfully upserted) vertices (0 or positive integer).
-
-Documentation: [POST /graph](https://docs.tigergraph.com/dev/restpp-api/built-in-endpoints#post-graph-graph_name-upsert-the-given-data        )
-
-### getVertices
-`getVertices(vertexType, select="", where="", limit="", sort="", timeout=0)`
-
-Retrieves vertices of the given vertex type.
-
-Arguments:
-- [`select`](https://docs.tigergraph.com/dev/restpp-api/built-in-endpoints#select): Comma separated list of vertex attributes to be retrieved or omitted.
-- [`where`](https://docs.tigergraph.com/dev/restpp-api/built-in-endpoints#filter): Comma separated list of conditions that are all applied on each vertex' attributes.
-    The conditions are in [logical conjunction](https://en.wikipedia.org/wiki/Logical_conjunction) (i.e. they are "AND'ed" together).
-- [`limit`](https://docs.tigergraph.com/dev/restpp-api/built-in-endpoints#limit): Maximum number of vertex instances to be returned (after sorting).
-- [`sort`](https://docs.tigergraph.com/dev/restpp-api/built-in-endpoints#sort): Comma separated list of attributes the results should be sorted by.
-
-Note: The primary ID of a vertex instance is **NOT** an attribute, thus cannot be used in above arguments.
-      Use [`getVerticesById`](#getVerticesById) if you need to retrieve by vertex ID.
-
-Documentation: [GET /graph/{graph_name}/vertices](https://docs.tigergraph.com/dev/restpp-api/built-in-endpoints#get-graph-graph_name-vertices)
-
-### getVerticesById
-`getVerticesById(vertexType, vertexIds)`
-
-Retrieves vertices of the given vertex type, identified by their ID.
-
-Arguments
-- `vertexIds`: A single vertex ID or a list of vertex IDs.
-
-Documentation: [GET /graph/{graph_name}/vertices](https://docs.tigergraph.com/dev/restpp-api/built-in-endpoints#get-graph-graph_name-vertices)
-
-### getVertexStats
-`getVertexStats(vertexTypes, skipNA=False)`
-
-Returns vertex attribute statistics.
-
-Arguments:
-- `vertexTypes`: A single vertex type name or a list of vertex types names or '*' for all vertex types.
-- `skipNA`:     Skip those <u>n</u>on-<u>a</u>pplicable vertices that do not have attributes or none of their attributes have statistics gathered.
-
-Documentation: [POST /builtins](https://docs.tigergraph.com/dev/restpp-api/built-in-endpoints#stat_vertex_attr)
-
-### delVertices
-`delVertices(vertexType, where="", limit="", sort="", permanent=False, timeout=0)`
-
-Deletes vertices from graph.
-
-Arguments:
-- [`where`](https://docs.tigergraph.com/dev/restpp-api/built-in-endpoints#filter): Comma separated list of conditions that are all applied on each vertex' attributes.
-    The conditions are in [logical conjunction](https://en.wikipedia.org/wiki/Logical_conjunction) (i.e. they are "AND'ed" together).
-- [`limit`](https://docs.tigergraph.com/dev/restpp-api/built-in-endpoints#limit): Maximum number of vertex instances to be returned (after sorting). _Must_ be used with `sort`.
-- [`sort`](https://docs.tigergraph.com/dev/restpp-api/built-in-endpoints#sort): Comma separated list of attributes the results should be sorted by. _Must_ be user with `limit`.
-- `permanent`: If true, the deleted vertex IDs can never be inserted back, unless the graph is dropped or the graph store is cleared.
-- `timeout`: Time allowed for successful execution (0 = no limit, default).
-
-Note: The primary ID of a vertex instance is **NOT** an attribute, thus cannot be used in above arguments.
-      Use [`delVerticesById`](#delVerticesById) if you need to delete by vertex ID.
-
-Returns a single number of vertices deleted.
-
-Documentation: [DELETE /graph/{graph_name}/vertices](https://docs.tigergraph.com/dev/restpp-api/built-in-endpoints#delete-graph-graph_name-vertices)
-
-### delVerticesById
-`delVerticesById(vertexType, vertexIds, permanent=False, timeout=0)`
-
-Deletes vertices from graph identified by their ID.
-
-Arguments:
-- `vertexIds`: A single vertex ID or a list of vertex IDs.
-- `permanent`: If true, the deleted vertex IDs can never be inserted back, unless the graph is dropped or the graph store is cleared.
-- `timeout`: Time allowed for successful execution (0 = no limit, default).
-
-Returns a single number of vertices deleted.
-
-Documentation: [DELETE /graph/{graph_name}/vertices](https://docs.tigergraph.com/dev/restpp-api/built-in-endpoints#delete-graph-graph_name-vertices)
-
-## Edge related functions
-
-### getEdgeTypes
-`getEdgeTypes(force=False)`
-
-Returns the list of edge type names of the graph.
-
-Note: The graph details are chached (after the first direct or indirect call to `getSchema()`) to speed up metadata handling. Force refresh of schema details when neccesary.
-
-Arguments:
-- `force`: If `True`, retrieves the schema details again, otherwise returns a cached copy of the edge type details (if they were already fetched previously).
-
-Returns the list of edge type names of the graph.
-
-### getEdgeType
-`getEdgeType(edgeType, force=False)`
-
-Returns the details of the specified edge type.
-
-Note: The graph details are chached (after the first direct or indirect call to `getSchema()`) to speed up metadata handling. Force refresh of schema details when neccesary.
-
-Arguments:
-- `edgeType`: The name of of the edge type.
-- `force`: If `True`, retrieves the schema details again, otherwise returns a cached copy of the edge type details (if they were already fetched previously).
-
-### getEdgeSourceVertexType
-`getEdgeSourceVertexType(edgeType)`
-
-Returns the type of the edge type's source vertex.
-        
-Arguments:
-- `edgeType`: The name of the edge type.
-
-### getEdgeTargetVertexType
-`getEdgeTargetVertexType(edgeType)`
-
-Returns the type of the edge type's target vertex.
-        
-Arguments:
-- `edgeType`: The name of the edge type.
-
-### isDirected
-`isDirected(edgeType)`
-
-Is the specified edge type directed?
-
-Arguments:
-- `edgeType`: The name of the edge type.
-
-### getReverseEdge
-`getReverseEdge(edgeType)`
-
-Returns the name of the reverse edge of the specified edge type, if applicable.
-
-Arguments:
-- `edgeType`: The name of the edge type.
-
-### getEdgeCount
-`getEdgeCount(sourceVertexType=None, sourceVertexId=None, edgeType=None, targetVertexType=None, targetVertexId=None, where="")`
-
-Returns the number of edges.
-
-Arguments:
-- [`where`](https://docs.tigergraph.com/dev/restpp-api/built-in-endpoints#filter): Comma separated list of conditions that are all applied on each edge's attributes.
-    The conditions are in [logical conjunction](https://en.wikipedia.org/wiki/Logical_conjunction) (i.e. they are "AND'ed" together).
-
-Uses:
-- If `edgeType` = "*": edge count of all edge types (no other arguments can be specified in this case).
-- If `edgeType` is specified only: edge count of the given edge type.
-- If `sourceVertexType`, `edgeType`, `targetVertexType` are specified: edge count of the given edge type between source and target vertex types.
-- If `sourceVertexType`, `sourceVertexId` are specified: edge count of all edge types from the given vertex instance.
-- If `sourceVertexType`, `sourceVertexId`, `edgeType` are specified: edge count of all edge types from the given vertex instance.
-- If `sourceVertexType`, `sourceVertexId`, `edgeType`, `where` are specified: the edge count of the given edge type after filtered by `where` condition.
-
-If `targetVertexId` is specified, then `targetVertexType` must also be specified.
-If `targetVertexType` is specified, then `edgeType` must also be specified.
-
-Returns a dictionary of `<edge_type>: <edge_count>` pairs.
-
-Documentation: [GET /graph/{graph_name}/edges](https://docs.tigergraph.com/dev/restpp-api/built-in-endpoints#get-graph-graph_name-edges) and
-               [POST /builtins](https://docs.tigergraph.com/dev/restpp-api/built-in-endpoints#stat_edge_number)
-
-### upsertEdge
-`upsertEdge(sourceVertexType, sourceVertexId, edgeType, targetVertexType, targetVertexId, attributes={})`
-
-Upserts an edge.
-
-Data is upserted:
-- If edge is not yet present in graph, it will be created (see special case below).
-- If it's already in the graph, it is updated with the values specified in the request. An optional [operator](https://docs.tigergraph.com/dev/restpp-api/built-in-endpoints#post-graph-graph_name-upsert-the-given-data) controls how the attributes are updated.
-
-The `attributes` argument is expected to be a dictionary in this format:
-```python
-{<attribute_name>, <attribute_value>|(<attribute_name>, <operator>), …}
-```
-
-Example:
-```python
-{"visits": (1482, "+"), "max_duration": (371, "max")}
-```
-
-Returns a single number of accepted (successfully upserted) edges (0 or 1).
-
-Note: If operator is "vertex_must_exist" then edge will only be created if both vertex exists in graph.
-      Otherwise missing vertices are created with the new edge.
-
-Documentation: [POST /graph](https://docs.tigergraph.com/dev/restpp-api/built-in-endpoints#post-graph-graph_name-upsert-the-given-data        )
-
-### upsertEdges
-`upsertEdges(sourceVertexType, edgeType, targetVertexType, edges)`
-
-Upserts multiple edges (of the same type).
-
-See the description of `upsertEdge` for generic information.
-
-The `edges` argument is expected to be a list in of tuples in this format:
-```python
-[
-  (<source_vertex_id>, <target_vertex_id>, {<attribute_name>: <attribute_value>|(<attribute_name>, <operator>), …})
-  ⋮
-]
-```
-
-Example:
-```python
-[
-  (17, "home_page", {"visits": (35, "+"), "max_duration": (93, "max")}),
-  (42, "search", {"visits": (17, "+"), "max_duration": (41, "max")}),
-]
-```
-
-Returns a single number of accepted (successfully upserted) edges (0 or positive integer).
-
-Documentation: [POST /graph](https://docs.tigergraph.com/dev/restpp-api/built-in-endpoints#post-graph-graph_name-upsert-the-given-data        )
-
-### getEdges
-`getEdges(sourceVertexType, sourceVertexId, edgeType=None, targetVertexType=None, targetVertexId=None, select="", where="", limit="", sort="", timeout=0)`
-
-Retrieves edges of the given edge type originating from a specific source vertex.
-
-Only `sourceVertexType` and `sourceVertexId` are required.
-If `targetVertexId` is specified, then `targetVertexType` must also be specified.
-If `targetVertexType` is specified, then `edgeType` must also be specified.
-
-Arguments:
-- [`select`](https://docs.tigergraph.com/dev/restpp-api/built-in-endpoints#select): Comma separated list of edge attributes to be retrieved or omitted.
-- [`where`](https://docs.tigergraph.com/dev/restpp-api/built-in-endpoints#filter): Comma separated list of conditions that are all applied on each edge's attributes.
-    The conditions are in [logical conjunction](https://en.wikipedia.org/wiki/Logical_conjunction) (i.e. they are "AND'ed" together).
-- [`limit`](https://docs.tigergraph.com/dev/restpp-api/built-in-endpoints#limit): Maximum number of edge instances to be returned (after sorting).
-- [`sort`](https://docs.tigergraph.com/dev/restpp-api/built-in-endpoints#sort): Comma separated list of attributes the results should be sorted by.
-
-Documentation: [GET /graph/{graph_name}/vertices](https://docs.tigergraph.com/dev/restpp-api/built-in-endpoints#get-graph-graph_name-vertices)
-
-### getEdgesByType
-`getEdgesByType(edgeType)`
-
-Retrieves edges of the given edge type regardless the source vertex.
-        
-Note: Edge attributes are not currently returned.
-        
-Arguments:
-- `edgeType`: The name of the edge type.
-
-### getEdgeStats
-`getEdgeStats(edgeTypes, skipNA=False)`
-
-Returns edge attribute statistics.
-
-Arguments:
-- `edgeTypes`: A single edge type name or a list of edges types names or '*' for all edges types.
-- `skipNA`:    Skip those <u>n</u>on-<u>a</u>pplicable edges that do not have attributes or none of their attributes have statistics gathered.
-
-Documentation: [POST /builtins](https://docs.tigergraph.com/dev/restpp-api/built-in-endpoints#stat_edge_attr)
-
-### delEdges
-`delEdges(sourceVertexType, sourceVertexId, edgeType=None, targetVertexType=None, targetVertexId=None, where="", limit="", sort="", timeout=0)`
-
-Deletes edges from the graph.
-
-Only `sourceVertexType` and `sourceVertexId` are required.
-If `targetVertexId` is specified, then `targetVertexType` must also be specified.
-If `targetVertexType` is specified, then `edgeType` must also be specified.
-
-Arguments:
-- [`where`](https://docs.tigergraph.com/dev/restpp-api/built-in-endpoints#filter): Comma separated list of conditions that are all applied on each edge's attributes.
-    The conditions are in [logical conjunction](https://en.wikipedia.org/wiki/Logical_conjunction) (i.e. they are "AND'ed" together).
-- [`limit`](https://docs.tigergraph.com/dev/restpp-api/built-in-endpoints#limit): Maximum number of edge instances to be returned (after sorting).
-- [`sort`](https://docs.tigergraph.com/dev/restpp-api/built-in-endpoints#sort): Comma separated list of attributes the results should be sorted by.
-- `timeout`: Time allowed for successful execution (0 = no limit, default).
-
-Returns a dictionary of `<edge_type>: <deleted_edge_count>` pairs.
-
-Documentation: [DELETE /graph/{/graph_name}/edges](https://docs.tigergraph.com/dev/restpp-api/built-in-endpoints#delete-graph-graph_name-edges)
-
-## Query related functions
-
-### runInstalledQuery
-`runInstalledQuery(queryName, params=None, timeout=16000, sizeLimit=32000000)`
-
-Runs an installed query.
-
-The query must be already created and installed in the graph.
-Use [`getEndpoints(dynamic=True)`](#getEndpoints) or GraphStudio to find out the generated endpoint URL of the query, but only the query name needs to be specified here.
-
-Arguments:
-- `params`:    A string of `param1=value1&param2=value2` format or a dictionary.
-- `timeout`:   Maximum duration for successful query execution.
-- `sizeLimit`: Maximum size of response (in bytes).
-
-Documentation: [POST /query/{graph_name}/<query_name>](https://docs.tigergraph.com/dev/gsql-ref/querying/query-operations#running-a-query)
-
-### runInterpretedQuery
-`runInterpretedQuery(queryText, params=None)`
-
-Runs an interpreted query.
-
-You must provide the query text in this format:
-```
-INTERPRET QUERY (<params>) FOR GRAPH <graph_name> {
-   <statements>
-}'
-```
-
-Arguments:
-- `params`:    A string of `param1=value1&param2=value2` format or a dictionary.
-
-Documentation: [POST /gsqlserver/interpreted_query](https://docs.tigergraph.com/dev/restpp-api/built-in-endpoints#post-gsqlserver-interpreted_query-run-an-interpreted-query)
-
-## Token management
-
-### getToken
-`getToken(secret, setToken=True, lifetime=None)`
-
-Requests an authorisation token.
-
-This function returns a token only if [REST++ authentication is enabled](https://docs.tigergraph.com/admin/admin-guide/user-access-management/user-privileges-and-authentication#rest-authentication).
-If not, an exception will be raised.
-
-Arguments:
-- `secret`: The secret (string) generated in GSQL using [`CREATE SECRET`](https://docs.tigergraph.com/admin/admin-guide/user-access-management/user-privileges-and-authentication#create-show-drop-secret).
-- `setToken`: Set the connection's API token to the new value (default: `True`).
-- `lifetime`: Duration of token validity (in secs, default 30 days = 2,592,000 secs).
-
-Returns a tuple of `(<new_token>, <exporation_timestamp_unixtime>, <expiration_timestamp_ISO8601>)`. Return value can be ignored.
-
-Note: expiration timestamp's time zone might be different from your computer's local time zone.
-
-Documentation: [GET /requesttoken](https://docs.tigergraph.com/dev/restpp-api/restpp-requests#requesting-a-token-with-get-requesttoken)
-
-### refreshToken
-`refreshToken(secret, token=None, lifetime=2592000)`
-
-Extends a token's lifetime.
-
-This function works only if [REST++ authentication is enabled](https://docs.tigergraph.com/admin/admin-guide/user-access-management/user-privileges-and-authentication#rest-authentication).
-If not, an exception will be raised.
-
-Arguments:
-- `secret`: The secret (string) generated in GSQL using [`CREATE SECRET`](https://docs.tigergraph.com/admin/admin-guide/user-access-management/user-privileges-and-authentication#create-show-drop-secret).
-- `token`: The token requested earlier. If not specified, refreshes current connection's token.
-- `lifetime`: Duration of token validity (in secs, default 30 days = 2,592,000 secs).
-
-Returns a tuple of `(<token>, <exporation_timestamp_unixtime>, <expiration_timestamp_ISO8601>)`. Return value can be ignored.
-Raises exception if specified token does not exists.
-
-Note:
-- New expiration timestamp will be _now + lifetime seconds_, **not** _current expiration timestamp + lifetime seconds_.
-- Expiration timestamp's time zone might be different from your computer's local time zone.
-
-Documentation: [PUT /requesttoken](https://docs.tigergraph.com/dev/restpp-api/restpp-requests#refreshing-tokens)
-
-### deleteToken
-`deleteToken(secret, token)`
-
-Deletes a token.
-
-This function works only if [REST++ authentication is enabled](https://docs.tigergraph.com/admin/admin-guide/user-access-management/user-privileges-and-authentication#rest-authentication).
-If not, an exception will be raised.
-
-Arguments:
-- `secret`: The secret (string) generated in GSQL using [`CREATE SECRET`](https://docs.tigergraph.com/admin/admin-guide/user-access-management/user-privileges-and-authentication#create-show-drop-secret).
-- `token`: The token requested earlier. If not specified, deletes current connection's token, so be careful.
-- `skipNA`: Don't raise exception if specified token does not exist.
-
-Returns `True` if deletion was successful or token did not exist but `skipNA` was `True`; raises exception otherwise.
-
-Documentation: [DELETE /requesttoken](https://docs.tigergraph.com/dev/restpp-api/restpp-requests#deleting-tokens)
-
-## Other functions
-
-### echo
-`echo()`
-
-Pings the database.
-
-Expected return value is "Hello GSQL"
-
-Documentation: [GET /echo](https://docs.tigergraph.com/dev/restpp-api/built-in-endpoints#get-echo-and-post-echo) and [POST /echo](https://docs.tigergraph.com/dev/restpp-api/built-in-endpoints#get-echo-and-post-echo)
-
-### getEndpoints
-`getEndpoints(builtin=False, dynamic=False, static=False)`
-
-Lists the REST++ endpoints and their parameters.
-
-Arguments:
-- `builtin`: TigerGraph provided REST++ endpoints.
-- `dymamic`: Endpoints for user installed queries.
-- `static`:  Static endpoints.
-
-If none of the above arguments are specified, all endpoints are listed.
-Documentation: [GET /endpoints](https://docs.tigergraph.com/dev/restpp-api/built-in-endpoints#get-endpoints)
-
-### getStatistics
-`getStatistics(seconds=10, segment=10)`
-
-Arguments:
-- `seconds`: The duration of statistic collection period (the last _n_ seconds before the function call).
-- `segments`: The number of segments of the latency distribution (shown in results as LatencyPercentile). By default, segments is 10, meaning the percentile range 0-100% will be divided into ten equal segments: 0%-10%, 11%-20%, etc. Segments must be [1, 100].
-
-Retrieves real-time query performance statistics over the given time period.
-
-Documentation: [GET /statistics](https://docs.tigergraph.com/dev/restpp-api/built-in-endpoints#get-statistics)
-
-### getVersion
-`getVersion()`
-
-Retrieves the git versions of all components of the system.
-
-Documentation: [GET /version](https://docs.tigergraph.com/dev/restpp-api/built-in-endpoints#get-version)
-
-### getVer
-`getVer(component="product", full=False)`
-
-Arguments:
-- `component`: One of TigerGraph's components (e.g. product, gpe, gse).
-
-Gets the version information of specific component.
-=======
 ## Example Projects
->>>>>>> d2a03c7e
 
 - [Connecting to TigerGraph Database with pyTigerGraph](https://colab.research.google.com/drive/1sYv3Jvc6KYsqC4D-Rxkvjh4iPnrp4rg7)
 
